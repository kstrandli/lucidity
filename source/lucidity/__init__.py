--- conflicted
+++ resolved
@@ -3,128 +3,6 @@
 # :license: See LICENSE.txt.
 
 from ._version import __version__
-<<<<<<< HEAD
-from .template import Template, Resolver
-from .key import Key
-from .error import ParseError, FormatError, NotFound
-
-
-def discover_templates(paths=None, recursive=True):
-    '''Search *paths* for mount points and load templates from them.
-
-    *paths* should be a list of filesystem paths to search for mount points.
-    If not specified will try to use value from environment variable
-    :envvar:`LUCIDITY_TEMPLATE_PATH`.
-
-    A mount point is a Python file that defines a 'register' function. The
-    function should return a list of instantiated
-    :py:class:`~lucidity.template.Template` objects.
-
-    If *recursive* is True (the default) then all directories under a path
-    will also be searched.
-
-    '''
-    templates = []
-
-    if paths is None:
-        paths = os.environ.get('LUCIDITY_TEMPLATE_PATH', '').split(os.pathsep)
-
-    for path in paths:
-        for base, directories, filenames in os.walk(path):
-            for filename in filenames:
-                _, extension = os.path.splitext(filename)
-                if extension != '.py':
-                    continue
-
-                module_path = os.path.join(base, filename)
-                module_name = uuid.uuid4().hex
-                module = imp.load_source(module_name, module_path)
-                try:
-                    registered = module.register()
-                except AttributeError:
-                    pass
-                else:
-                    if registered:
-                        templates.extend(registered)
-
-            if not recursive:
-                del directories[:]
-
-    return templates
-
-
-def parse(path, templates):
-    '''Parse *path* against *templates*.
-
-    *path* should be a string to parse.
-
-    *templates* should be a list of :py:class:`~lucidity.template.Template`
-    instances in the order that they should be tried.
-
-    Return ``(data, template)`` from first successful parse.
-
-    Raise :py:class:`~lucidity.error.ParseError` if *path* is not
-    parseable by any of the supplied *templates*.
-
-    '''
-    for template in templates:
-        try:
-            data = template.parse(path)
-        except ParseError:
-            continue
-        else:
-            return (data, template)
-
-    raise ParseError(
-        'Path {0!r} did not match any of the supplied template patterns.'
-        .format(path)
-    )
-
-
-def format(data, templates):  # @ReservedAssignment
-    '''Format *data* using *templates*.
-
-    *data* should be a dictionary of data to format into a path.
-
-    *templates* should be a list of :py:class:`~lucidity.template.Template`
-    instances in the order that they should be tried.
-
-    Return ``(path, template)`` from first successful format.
-
-    Raise :py:class:`~lucidity.error.FormatError` if *data* is not
-    formattable by any of the supplied *templates*.
-
-
-    '''
-    for template in templates:
-        try:
-            path = template.format(data)
-        except FormatError:
-            continue
-        else:
-            return (path, template)
-
-    raise FormatError(
-        'Data {0!r} was not formattable by any of the supplied templates.'
-        .format(data)
-    )
-
-
-def get_template(name, templates):
-    '''Retrieve a template from *templates* by *name*.
-
-    Raise :py:exc:`~lucidity.error.NotFound` if no matching template with
-    *name* found in *templates*.
-
-    '''
-    for template in templates:
-        if template.name == name:
-            return template
-
-    raise NotFound(
-        '{0} template not found in specified templates.'.format(name)
-    )
-=======
 from .error import (
     ParseError,
     FormatError,
@@ -151,5 +29,4 @@
     "parse",
     "format",
     "get_template",
-]
->>>>>>> 5caa169d
+]