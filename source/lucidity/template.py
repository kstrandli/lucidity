--- conflicted
+++ resolved
@@ -122,18 +122,11 @@
         '''
         # Construct a list of regular expression for expanded pattern.
         regexes = self._construct_regular_expression(self.expanded_pattern())
-<<<<<<< HEAD
-=======
-
->>>>>>> 6f182149
         # Parse.
         parsed = {}
         for regex in regexes:
             match = regex.search(path)
-<<<<<<< HEAD
             
-=======
->>>>>>> 6f182149
             if match:
                 data = {}
                 for key, value in sorted(match.groupdict().items()):
@@ -179,7 +172,6 @@
         optional keys are ignored/subtracted
         '''
         data_keys = set(data.keys())
-<<<<<<< HEAD
         if self.key_resolver:
             new_data_keys = list()
             for key in data_keys:
@@ -188,15 +180,12 @@
                 else:
                     new_data_keys.append(key)
             data_keys = new_data_keys
-=======
->>>>>>> 6f182149
         all_key = self.keys().difference(data_keys)
         if ignoreOptionals:
             return all_key
         minus_opt = all_key.difference(self.optional_keys())
         return minus_opt
 
-<<<<<<< HEAD
     def apply_fields(self,data,abstract=False):
         '''
         here for convenience
@@ -207,9 +196,6 @@
         self.format(data, abstract=abstract)
 
     def format(self, data, abstract=False):
-=======
-    def format(self, data):
->>>>>>> 6f182149
         '''Return a path formatted by applying *data* to this template.
 
         Raise :py:class:`~lucidity.error.FormatError` if *data* does not
@@ -294,17 +280,6 @@
             return set(keys)
         
 
-    def optional_keys(self):
-        format_specification = self._construct_format_specification(
-            self.expanded_pattern()
-        )
-        optional_keys = list()
-        temp_keys = self._OPTIONAL_KEY_REGEX.findall(format_specification)
-        for key in temp_keys:
-            optional_keys.extend(self._PLAIN_PLACEHOLDER_REGEX.findall(key))
-        return set(optional_keys)
-        
-
     def references(self):
         '''Return unique set of referenced templates in pattern.'''
         format_specification = self._construct_format_specification(
@@ -333,11 +308,7 @@
                 continue
             if opt.startswith('['):
                 temp_options = options[:]
-<<<<<<< HEAD
                 opt = opt[1:-1]
-=======
-                opt = opt.replace("[","").replace("]","")
->>>>>>> 6f182149
             for option in options:
                temp_options.append(option + opt)
             options = temp_options
